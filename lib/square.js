--- conflicted
+++ resolved
@@ -255,7 +255,6 @@
 Square.prototype.parse = function parse (data) {
   this.emit('pre-parse', data);
 
-
   /**
    * Generate the weight of a single dependency.
    *
@@ -363,12 +362,7 @@
       // the dependency always uses the highest weight it gets assigned
       if (!depended[file] || depended[file] < amount) depended[file] = amount;
       if (!~dependencies.indexOf(file)) dependencies.push(file);
-<<<<<<< HEAD
-    });
-
-=======
     }.bind(this));
->>>>>>> 0195aa85
   }.bind(this));
 
   // sort the dependencies based on their assigned weight
