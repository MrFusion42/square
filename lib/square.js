--- conflicted
+++ resolved
@@ -469,13 +469,8 @@
 
   Object.keys(bundle).forEach(function find(file) {
     var meta = bundle[file].meta
-<<<<<<< HEAD
-      , match = files.some(function some(file) {
-          return ~file.indexOf(meta.location);
-=======
       , match = files.some(function some (file) {
           return file === meta.location || ~meta.location.indexOf(file);
->>>>>>> 07529ef0
         });
 
     if (!match) return;
@@ -688,7 +683,7 @@
 Square.prototype.tag = function tag(collection, type) {
   var branch = exec('git branch', { silent: true }).output
     , sha = exec('git show -s', { silent: true }).output
-    , vars = _.extend(collection, this.package.configuration.vars || {})
+    , tags = _.extend(collection, this.package.configuration.tags || {})
     , date = new Date();
 
   if (branch) {
@@ -712,12 +707,8 @@
     , year: date.getFullYear()
     , user: process.env.USER || 'anonymous'
     , host: os.hostname()
-<<<<<<< HEAD
     , env: this.env
-  }, vars);
-=======
-  }, this.package.configuration.vars || this.configuration.tags || {});
->>>>>>> 07529ef0
+  }, tags);
 };
 
 /**
