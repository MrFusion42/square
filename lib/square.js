"use strict";

/**
 * Native modules.
 */

var fs = require('fs')
  , os = require('os')
  , zlib = require('zlib')
  , path = require('path')
  , createHash = require('crypto').createHash
  , EventEmitter = require('events').EventEmitter;

/**
 * Super charge the EventEmitters, and sprinkle everything with sugar.
 */

require('eventreactor');
require('sugar');

/**
 * Third party modules.
 */

var Logger = require('devnull')
  , _ = require('underscore')._
  , async = require('async')
  , exec = require('shelljs').exec
  , Codesurgeon = require('codesurgeon').Codesurgeon;

/**
 * Pre-process filters.
 */

var preprocess = require('./pre-process')
  , ϟ = require('./helpers');

/**
 * Cached variables.
 */

var slice = Array.prototype.slice;

/**
 * Require statement parser for inline includes.
 *
 * @type {RegExp}
 * @api private
 */

var reqparse = /(\/\*|\/\/)\s*\[square\]\s*\@(require|import|include)\s*\"([^"]+)?\"(.*)/i;

/**
 * Square, build system.
 *
 * Options:
 *
 * - env: Environment variables, defaults to 'development'
 * - reqparse: Regular expression for parsing directives
 * - logger: A logger instance
 * - commentStyles: Object with a extension=>comment styles
 *
 * @constructor
 * @param {Object} options
 * @api public
 */

var Square = module.exports = function Square (options) {
  var self = this
    , stdout = false;

  this.env = process.env.NODE_ENV || 'development';
  this.reqparse = reqparse;
  this.logger = new Logger({
      timestamp: false
    , namespacing: 0
    , notification: 0
  });
  this.commentStyles = {
      js: {
          header: '/*!'
        , body:   ' *'
        , footer: ' */'
      }
    , css: {
          header: '/*!'
        , body:   ' *'
        , footer: ' */'
      }
  };

  // When the stdout properly is set we need to see if we should enable logging
  // or not.
  Object.defineProperty(this, 'stdout', {
      get: function get () {
        return stdout;
      }
    , set: function set (bool) {
        // check if we need to silence the logger
        self.logger.set('level', bool ? 0 : 8);
        stdout = !!bool;
      }
  });

  _.extend(this, options || {});

  // should not be overridden
  this.config = require('../defaults');
  this.middleware = [];
  this.package = {};
};

Square.prototype.__proto__ = EventEmitter.prototype;

/**
 * Middleware layer. Use different middleware layers for compiling your bundles.
 * The order of definition is respected.
 *
 * @param {Function} layer
 * @api public
 */

Square.prototype.use = function use (layer) {
  if (typeof layer !== 'function') {
    this.logger.error('the supplied middleware isnt a valid function');
    return this;
  }

  // check if we this middleware is already configured
  if (!this.has(layer)) this.middleware.push(layer);
  return this;
};

/**
 * Checks if the middleware layer already exists based on the function name.
 *
 * @param {Function} layer
 * @return {Boolean}
 * @api public
 */

Square.prototype.has = function has (layer) {
  /**
   * Small some function that checks if the supplied middleware is the same as
   * the given middleware layer. This check is done on the contents of the
   * function body and the names of the function.
   *
   * @param {Function} middleware
   * @returns {Boolean}
   * @api private
   */

  return this.middleware.some(function some (middleware) {
    return middleware.toString() === layer.toString()
      && middleware.name === layer.name;
  });
};

/**
 * Load a file from our plugin directory in to our middleware.
 *
 * @param {Function} layer
 * @param {Object} options
 * @api public
 */

Square.prototype.plugin = function plugin (layer, options) {
  var middleware;

  options = options || !this.package.configuration
    ? options
    : this.package.configuration.plugins[layer];

  try { middleware = require('../plugins/' + layer); }
  catch (e) {
    this.logger.error('Failed to plugin', layer, e);
  }

  if (middleware) this.use(middleware(options));

  return this;
};

/**
 * Loop over the plugins/middleware.
 *
 * @param {Object} collection
 * @param {Function} cb
 * @api public
 */

Square.prototype.forEach = function forEach (collection, cb) {
  var self = this
    , backup;

  async.forEachSeries(
      this.middleware

      /**
       * Process the middleware.
       *
       * @param {Function} layer middleware
       * @param {Function} done callback
       * @api private
       */

    , function iterate (layer, done) {
        function yep (err, result) {
          if (result) backup = collection = result;
          else collection = backup;

          done(err);
        }

        // capture errors that are thrown in the middleware layers during
        // processing, it won't capture everything for example async errors but
        // that should really be handled by the middleware it self
        try { layer.call(self, collection, yep); }
        catch (e) { yep(e); }
      }

      /**
       * All the middleware processing has been done.
       *
       * @param {Error} err
       * @api private
       */

    , function finished (err) {
        cb(err, collection);
      }
  );
};

/**
 * Process a bundle.
 *
 * @param {Object} bundle
 * @param {Function} cb
 * @api public
 */

Square.prototype.process = function process (bundle, fn) {
  var bundles = this.package.bundle
    , meta = bundle.meta
    , content = ''
    , self = this;

  // prevent any dependencies to the content so everything can be processed at
  // once by the pre-processor/compiler
  if (bundle.dependencies && bundle.dependencies.length) {
    content += bundle.dependencies.map(function (key) {
      var prefix = self.commentWrap('[square] dependency: ' + key, meta.extension);

      return prefix + bundles[key].content;
    }).join('\n');
  }

  // add the content
  content += this.commentWrap('[square] bundle: ' + bundle.path, meta.extension);
  content += bundle.content;

  // do some directive processing
  content = this.directive(content, meta.extension);
};

/**
 * Runs the supplied configuration function only for the set env. This allows
 * you to use different middleware stacks for development and production. You
 * can specify as many environments as you wish. It only requires a callback
 * function as last argument. All other arguments are seen as environment
 * variables where it should be toggled.
 *
 * @param {String} env environment
 * @param {Function} fn callback
 * @api public
 */

Square.prototype.configure = function configure (evn, fn) {
  var envs = 'all'
    , args = slice.call(arguments);

  // setup the correct argument structure
  fn = args.pop();

  if (args.length) envs = args;
  if (envs === 'all' || ~envs.indexOf(this.env)) fn.call(this);

  return this;
};

/**
 * Bundle all the things.
 *
 * @api public
 */

Square.prototype.bundle = function bundle () {
  var args = slice.call(arguments).reduce(function reduce (memory, arg) {
    memory[typeof arg] = arg;
    return memory;
  }, {});

  // when we receive an object in the arguments we assume it's the parse package
  // details
  this.package = args.object;

  // oh, we got a string, assume filename, fetch the file and parse it
  if (args.string) {
    try {
      args.package = fs.readFileSync(args.string, 'utf8');
      this.package = JSON.parse(args.package);        // the parsed file
      this.package.path = path.dirname(args.string);  // folder of the bundle
      this.package.source = args.package;             // stringified content
      this.package.location = args.string;            // location of the bundle
    } catch (e) {
      return this.critical('Failed to parse the bundle', e.stack);
    }
  }

  return this.parse();
};

/**
 * Output a critical error shutdown the process.
 *
 * @param {String}
 * @api public
 */

Square.prototype.critical = function critical (message) {
  this.logger.critical.apply(this.logger, arguments);
  process.exit(1);

  return this;
};

/**
 * Parse the package.
 *
 * @param {Object} data
 * @api public
 */

Square.prototype.parse = function parse (data) {
  // ensure that we have data
  data = data || this.package;
  this.emit('pre-parse', data);

  // preform some basic validation on the data structures
  if (!data.bundle) return this.critical('Missing `bundle.bundle` object');

  return this.emit('parse', this.package);
};

/**
 * Refresh the contents of a file.
 *
 * @param {Array} files
 * @api public
 */

Square.prototype.refresh = function refresh (files) {
  var bundle = this.package.bundle
    , extensions = {}
    , changes = [];

  Object.keys(bundle).forEach(function find (file) {
    var meta = bundle[file].meta
      , match = files.some(function some (file) {
          return ~file.indexOf(meta.location);
        });

    if (!match) return;

    // there can be some sort of edge case where the file that we want to have
    // is actually removed & added again from the disk by certain IDE's. So to
    // get around this limitation we need to check if it's there, or just while
    // loop until it's found again :D
    if (!path.existsSync(meta.location)) {
      while (!path.existsSync(meta.location)) {
        // freeze the event loop, lol ;$
      }
    }

    this.package.bundle[file].content = fs.readFileSync(meta.location, 'UTF8');

    // add the file extension to the extensions list so we can create
    // a dedicated rebuild
    extensions[meta.extension] = true;
    changes.push(file);
  }.bind(this));

  if (!changes.length) return;

  // trigger a new build from the given extensions
  this.emit('changed', _.unique(changes));
  this.build(_.unique(extensions));
};

/**
 * Processes the [square] directive comments that might be found inside the
 * files.
 *
 * @param {String} data content that needs to be scanned
 * @param {String} extension file extension
 * @param {Array|Undefined} seen array of files that the directive has seen
 * @returns {String}
 * @api public
 */

Square.prototype.directive = function directive (data, extension, seen) {
  seen = seen || [];
  var self = this;

  /**
   * Process the directive.
   *
   * @param {String} match complete matched result
   * @param {String} commenttype type of comment
   * @param {String} statement import statement name
   * @param {String} file the file that needs to be inlined
   * @returns {String}
   * @api private
   */

  function insert (match, commenttype, statement, file) {
    var location = ϟ.base(file, self.package.path)
      , data = '';

    if (!path.existsSync(location)) {
      return self.critical('[square] @%s statement %s does not exit', statement, file);
    }

    if (~seen.indexOf(location)) {
      return self.critical('recursive [square] import statement detected %s', match);
    }

    // we processed the file, mark it as seen to protect us against recursive
    // includes.
    seen.push(location);

    data += self.commentWrap('[square] directive: ' + file);
    data += fs.readFileSync(location, 'UTF8');

    // pass the contents back in to the directive again so we can also process
    // the directives inside the directive.
    return self.directive(data, extension, seen);
  }

  // start scanning each line of the file to possible directive's
  return data.split(/\n|\r/g).map(function scan (line) {
    return line.replace(this.reqparse, insert);
  }).join('\n');
};

/**
 * Build the stuff.
 *
 * @param {String} extension
 * @param {Array} groupsout
 * @param {Function} fn
 * @api public
 */

Square.prototype.build = function build (extension, groupsout, fn) {
  var self = this
    , files = [];

  // default arguments
  extension = extension || 'js';

  /**
   * Simple callback helper
   *
   * @param {Error} err
   * @param {String} file
   * @api private
   */

  // process all the changes once everything is sucessfully merged
  this.on('merge', function merged (collection) {
    var layers = self.middleware.slice(0)
      , errors = []
      , groupCount = collection.groupCount || 1
      , backup;

    /**
     * Simple iteration helper function to process the middleware.
     *
     * @param {Mixed} err error or undef/null
     * @param {Object} output
     * @api private
     */

    function iterate (err, output) {
      var layer = layers.shift();

      if (err) errors.push(err);
      if (output) backup = output;
      else output = backup;

      if (!layer) {
        if (errors.length) return self.logger.error('Failed to process content', errors);
        return self.write(output, 'min', doneGroup);
      }

      // capture errors that might be caused the middleware layers
      try { layer.call(self, output, iterate); }
      catch (e) { iterate.call(iterate, e, output); }
    }

    /**
     * Simple callback helper
     *
     * @param {Error} err
     * @param {String} file
     * @api private
     */

    function doneGroup (err, file) {
      files.push(file);

      // remove the merge listener otherwise the wrapping closure merged
      // will be called squared (no pun intended)
      self.removeAllListeners('merge');

      // expect more
      if (files.length !== 2 * groupCount) return;
      if (!fn) return;

      // remove all the undefineds, we added those so the files array could also
      // be used as callback counter
      fn(files.filter(function clean (file) {
        return !!file;
      }));
    }

    // decide how we want to process this, if we are outputting data to std-out
    // you don't really want to write both the minified version and a regular
    // version as you output 2 versions of your data, dev and minified
    collection.extension = extension;
    iterate(null, collection);

    // stdout shouldn't receive dev shizzle
    if (!this.stdout) this.write(collection, 'dev', doneGroup);
  });

<<<<<<< HEAD
  return this.emit('build');
=======
  this.emit('build');
  return this.merge(extension, groupsout);
>>>>>>> c78d1d07
};

/**
 * Process the template string.
 *
 * @param {String} str
 * @param {Object} data
 * @returns {String} result
 * @api public
 */

Square.prototype.template = function template (str, data) {
  data = data || this.tag();

  for (var prop in data) {
    str = str.replace(new RegExp('{' + prop + '}', 'g'), data[prop]);
  }

  return str;
};

/**
 * Creates a tag / profile from the content so it can be used for processing.
 *
 * @param {Object} collection
 * @param {String} type
 * @returns {Object}
 * @api public
 */

Square.prototype.tag = function tag (collection, type) {
  var branch = exec('git branch', { silent: true }).output
    , sha = exec('git show -s', { silent: true }).output
    , vars = _.extend(collection, this.package.configuration.vars || {})
    , date = new Date();

  if (branch) {
    branch = /\*\s([\w\.]+)/g.exec(branch) || '';
    branch = branch.length ? branch[1] : branch;
  }

  if (sha) {
    sha = /commit\s(\w+)/g.exec(sha) || '';
    sha = sha.length ? sha[1] : sha;
  }

  return _.extend({
      type: type || 'min'
    , md5: createHash('md5').update(collection.content || '').digest('hex')
    , branch: branch
    , sha: sha
    , ext: collection.extension || 'js'
    , date: date.toLocaleDateString()
    , year: date.getFullYear()
    , user: process.env.USER || 'anonymous'
    , host: os.hostname()
    , env: this.env
  }, vars);
};

/**
 * Write the output of the file to a directory. Collection contains the
 * following keys:
 *  content: processed file contents
 *  extension: file extension
 *  group: group name of current file
 *
 * @param {Object} collection
 * @param {String} type
 * @param {String} extension
 * @param {Function} fn
 * @api public
 */

Square.prototype.write = function write (collection, type, fn) {
  // do not write empty files
  if (!collection.content) return;

  collection.content = this.license.apply(this, arguments);

  // how do we need to output the content to stdout or to a file...
  if (this.stdout) return console.log(collection.content);

  // process the file based output
  var configuration = this.package.configuration
    , output = configuration.dist[type].replace(/^~/g, process.env.HOME)
    , file = this.template(output, this.tag.apply(this, arguments))
    , base = path.basename(file);

  file = path.resolve(file);
  this.logger.info('writing', file);

  // write the actual change to disk
  fs.writeFile(file, collection.content, function written (err) {
    if (err) return this.critical('failed to write ' + base + ' to disk', err);
    if (fn) fn(err, base);
  }.bind(this));

  // run the shizzle through zlib so we can show some compression stats
  zlib.gzip(collection.content, function compressed (err, data) {
    if (err) return;

    var factor = Buffer.byteLength(collection.content) / data.length;
    this.logger.metric(
        base + ': %s normal, %s compressed with a gzip factor of %s'
      , Buffer.byteLength(collection.content).bytes(1).green
      , data.length.bytes(1).green
      , factor.toFixed(1).toString().green
    );
  }.bind(this));
};

/**
 * Check if we need to prepend a license file.
 *
<<<<<<< HEAD
 * @param {Object} collection
 * @param {String} type
 * @returns {String}
 * @api public
 */

Square.prototype.license = function copyright (collection, type) {
  var configuration = this.package.configuration
    , license = configuration.license;
=======
 * @param {String} extension the file extension that needs to be build
 * @param {Array} groupsout the groups that should be build
 * @api private
 */

Square.prototype.merge = function merge (extension, groupsout) {
  var bundle = this.package.bundle
    , groups = {}
    , groupCount = 0
    , self = this
    , count = {}
    , files = [];

  // which extension should we build
  extension = extension || 'js';
  if (!bundle || !this.package.groups) return this;

  /**
   * Search the code for require statements, parse it out and inline the
   * content's of the required file.
   *
   * @param {String} match complete matched result
   * @param {String} commenttype type of comment
   * @param {String} statement import statement name
   * @param {String} file the file that needs to be inlined
   * @returns {String}
   * @api private
   */

  function insert (match, commenttype, statement, file) {
    var location = basepath(file, self.package.path);

    if (path.existsSync(location)) return fs.readFileSync(location, 'UTF8');

    self.logger.error('ignoring [square] @%s statement %s does not exit', statement, file);
    return '';
  }

  Object.keys(this.package.groups).forEach(function eachGroup(group) {
    // only merge groups that the user specified, otherwise do all
    if (groupsout.length && !~groupsout.indexOf(group)) return;

    count[group] = {};
    groups[group] = self.package.groups[group].filter(function filter (file) {
      var meta = bundle[file].meta
        , ext = meta.extension;

      // maintain a counter of the files that needs pre-processing, this counter
      // is later feed in to the pre-process compiler so it knows how many files
      // it is going to process and can inject special code for the first or
      // last file that it's processing.
      if (meta.compile) {
        count[group][ext] = ext in count[group]
          ? ++count[group][ext]
          : 0;
      }

      return ext === extension || (
        meta.compile && meta.compile.extension === extension
      );
    });
  });

  Object.keys(groups).forEach(function eachFilteredGroup (name) {
    var concat = []
      , deptree = [];

    /**
     * Build a dependency tree within a group per file and remove duplicates
     *
     * @param {String} pointer file name in the bundle
     */

    function iterateDependencies (pointer) {
      bundle[pointer].dependencies.forEach(function each (current) {
        // mirrored or recursive dependencies lead to infinite dependencies
        if (deptree.length && !!~deptree.indexOf(current)) {
          return self.logger.critical(
              'Duplicate dependency detected on file %s skipping %s'
            , pointer
            , current
          );
        } else {
          deptree.push(current);
        }

        // recursive call
        if (bundle[current].dependencies.length) {
          bundle[current].dependencies.forEach(iterateDependencies);
        }
      });
    }

    // Check if the file has dependencies and do a recursive merge
    groups[name].forEach(function eachDependency (file, next) {
      if (bundle[file].dependencies.length) iterateDependencies(file);
    });

    // remove the file from the group to prevent duplicate insertion
    groups[name] = groups[name].filter(function remove (name) {
      return !!deptree.indexOf(name);
    });

    // track the number of groups that have actual files
    if (groups[name].length) groupCount++;

    async.forEachSeries(groups[name], function each (file, next) {
      var spec = bundle[file]
        , data = spec.content.toString('UTF8')
        , ext = spec.meta.extension
        , surgeon;

      /**
       * Simple async callback because pre-compiling is usually done in a async
       * manner.
       *
       * @param {Error} err
       * @param {String} content
       * @api private
       */

      function done (err, content) {
        if (err) return next(err);

        // check if we need preform codesurgeon on the content
        if (spec.extract && spec.extract.length) {
          var surgeon = new Codesurgeon();

          surgeon.configure({ quiet: true });

          // we want to bypass the .read method of the surgeon so we have to
          // inject this inputs object in to surgeon, it's not using the key so we
          // can just put random shit in there
          surgeon.inputs = { foo: content };
          surgeon.extract.apply(surgeon, spec.extract);

          // all magic has been done by le surgeon, grab the transformed output
          content = surgeon.output;
        }

        if (content) concat.push(content);

        next();
      }

      if (spec.dependencies.length) {

        /**
         * Prepend dependencies to the current file content so everything
         * gets processed at once
         *
         * @param {String} file name of file
         */
>>>>>>> c78d1d07

  if (!license) return collection.content;

<<<<<<< HEAD
  // process the template with some variables
  license = this.template(license, this.tag.apply(this, arguments));
=======
      data = data.split(/\n|\r/g).map(function inspect (line) {
        return line.replace(self.reqparse, insert);
      }).join('\n');

      if (!spec.meta.compile) return done(null, data);

      // this file needs pre-processing, so we need to compile the contents
      // before we can continue, add to make it aware of the current state of
      // the processing
      count[name][ext + 'seen'] = ext + 'seen' in count[name]
        ? ++count[name][ext + 'seen']
        : 0;

      spec.meta.compile.call(
          spec
        , data
        , count[name][ext + 'seen']
        , count[name][ext]
        , done
      );
    }, function done (err) {
      if (err) return this.logger.critical(
          'Failed to concat all dependencies %s'
        , err.stack || err.message
      );

      if (!concat.length) return;

      self.emit('merge', {
          group: name
        , content: concat.join('\n')
        , groupCount: groupCount
      });
    }.bind(this));
  }.bind(this));
>>>>>>> c78d1d07

  return this.commentWrap(license, collection.extension) + collection.content;
};

/**
 * Wraps a line/lines in the correct comment format and returns the updated
 * string.
 *
 * @param {String} data
 * @param {String} extension
 * @returns {String}
 * @api public
 */

Square.prototype.commentWrap = function commentWrap (data, extension) {
  var style = this.commentStyles[extension];

  return data.split(/[\n|\r]/g).map(function mapping (line, index, lines) {
    var header = index === 0
      , footer = (index + 1) === lines.length;

    if (header) return style.header + line;
    if (footer) return style.footer + line;

    return style.body + line;
  }.bind(this)).join('\n') + '\n';
};<|MERGE_RESOLUTION|>--- conflicted
+++ resolved
@@ -546,12 +546,8 @@
     if (!this.stdout) this.write(collection, 'dev', doneGroup);
   });
 
-<<<<<<< HEAD
-  return this.emit('build');
-=======
   this.emit('build');
   return this.merge(extension, groupsout);
->>>>>>> c78d1d07
 };
 
 /**
@@ -601,6 +597,7 @@
   return _.extend({
       type: type || 'min'
     , md5: createHash('md5').update(collection.content || '').digest('hex')
+    , group: collection.group
     , branch: branch
     , sha: sha
     , ext: collection.extension || 'js'
@@ -667,7 +664,6 @@
 /**
  * Check if we need to prepend a license file.
  *
-<<<<<<< HEAD
  * @param {Object} collection
  * @param {String} type
  * @returns {String}
@@ -677,204 +673,11 @@
 Square.prototype.license = function copyright (collection, type) {
   var configuration = this.package.configuration
     , license = configuration.license;
-=======
- * @param {String} extension the file extension that needs to be build
- * @param {Array} groupsout the groups that should be build
- * @api private
- */
-
-Square.prototype.merge = function merge (extension, groupsout) {
-  var bundle = this.package.bundle
-    , groups = {}
-    , groupCount = 0
-    , self = this
-    , count = {}
-    , files = [];
-
-  // which extension should we build
-  extension = extension || 'js';
-  if (!bundle || !this.package.groups) return this;
-
-  /**
-   * Search the code for require statements, parse it out and inline the
-   * content's of the required file.
-   *
-   * @param {String} match complete matched result
-   * @param {String} commenttype type of comment
-   * @param {String} statement import statement name
-   * @param {String} file the file that needs to be inlined
-   * @returns {String}
-   * @api private
-   */
-
-  function insert (match, commenttype, statement, file) {
-    var location = basepath(file, self.package.path);
-
-    if (path.existsSync(location)) return fs.readFileSync(location, 'UTF8');
-
-    self.logger.error('ignoring [square] @%s statement %s does not exit', statement, file);
-    return '';
-  }
-
-  Object.keys(this.package.groups).forEach(function eachGroup(group) {
-    // only merge groups that the user specified, otherwise do all
-    if (groupsout.length && !~groupsout.indexOf(group)) return;
-
-    count[group] = {};
-    groups[group] = self.package.groups[group].filter(function filter (file) {
-      var meta = bundle[file].meta
-        , ext = meta.extension;
-
-      // maintain a counter of the files that needs pre-processing, this counter
-      // is later feed in to the pre-process compiler so it knows how many files
-      // it is going to process and can inject special code for the first or
-      // last file that it's processing.
-      if (meta.compile) {
-        count[group][ext] = ext in count[group]
-          ? ++count[group][ext]
-          : 0;
-      }
-
-      return ext === extension || (
-        meta.compile && meta.compile.extension === extension
-      );
-    });
-  });
-
-  Object.keys(groups).forEach(function eachFilteredGroup (name) {
-    var concat = []
-      , deptree = [];
-
-    /**
-     * Build a dependency tree within a group per file and remove duplicates
-     *
-     * @param {String} pointer file name in the bundle
-     */
-
-    function iterateDependencies (pointer) {
-      bundle[pointer].dependencies.forEach(function each (current) {
-        // mirrored or recursive dependencies lead to infinite dependencies
-        if (deptree.length && !!~deptree.indexOf(current)) {
-          return self.logger.critical(
-              'Duplicate dependency detected on file %s skipping %s'
-            , pointer
-            , current
-          );
-        } else {
-          deptree.push(current);
-        }
-
-        // recursive call
-        if (bundle[current].dependencies.length) {
-          bundle[current].dependencies.forEach(iterateDependencies);
-        }
-      });
-    }
-
-    // Check if the file has dependencies and do a recursive merge
-    groups[name].forEach(function eachDependency (file, next) {
-      if (bundle[file].dependencies.length) iterateDependencies(file);
-    });
-
-    // remove the file from the group to prevent duplicate insertion
-    groups[name] = groups[name].filter(function remove (name) {
-      return !!deptree.indexOf(name);
-    });
-
-    // track the number of groups that have actual files
-    if (groups[name].length) groupCount++;
-
-    async.forEachSeries(groups[name], function each (file, next) {
-      var spec = bundle[file]
-        , data = spec.content.toString('UTF8')
-        , ext = spec.meta.extension
-        , surgeon;
-
-      /**
-       * Simple async callback because pre-compiling is usually done in a async
-       * manner.
-       *
-       * @param {Error} err
-       * @param {String} content
-       * @api private
-       */
-
-      function done (err, content) {
-        if (err) return next(err);
-
-        // check if we need preform codesurgeon on the content
-        if (spec.extract && spec.extract.length) {
-          var surgeon = new Codesurgeon();
-
-          surgeon.configure({ quiet: true });
-
-          // we want to bypass the .read method of the surgeon so we have to
-          // inject this inputs object in to surgeon, it's not using the key so we
-          // can just put random shit in there
-          surgeon.inputs = { foo: content };
-          surgeon.extract.apply(surgeon, spec.extract);
-
-          // all magic has been done by le surgeon, grab the transformed output
-          content = surgeon.output;
-        }
-
-        if (content) concat.push(content);
-
-        next();
-      }
-
-      if (spec.dependencies.length) {
-
-        /**
-         * Prepend dependencies to the current file content so everything
-         * gets processed at once
-         *
-         * @param {String} file name of file
-         */
->>>>>>> c78d1d07
 
   if (!license) return collection.content;
 
-<<<<<<< HEAD
   // process the template with some variables
   license = this.template(license, this.tag.apply(this, arguments));
-=======
-      data = data.split(/\n|\r/g).map(function inspect (line) {
-        return line.replace(self.reqparse, insert);
-      }).join('\n');
-
-      if (!spec.meta.compile) return done(null, data);
-
-      // this file needs pre-processing, so we need to compile the contents
-      // before we can continue, add to make it aware of the current state of
-      // the processing
-      count[name][ext + 'seen'] = ext + 'seen' in count[name]
-        ? ++count[name][ext + 'seen']
-        : 0;
-
-      spec.meta.compile.call(
-          spec
-        , data
-        , count[name][ext + 'seen']
-        , count[name][ext]
-        , done
-      );
-    }, function done (err) {
-      if (err) return this.logger.critical(
-          'Failed to concat all dependencies %s'
-        , err.stack || err.message
-      );
-
-      if (!concat.length) return;
-
-      self.emit('merge', {
-          group: name
-        , content: concat.join('\n')
-        , groupCount: groupCount
-      });
-    }.bind(this));
-  }.bind(this));
->>>>>>> c78d1d07
 
   return this.commentWrap(license, collection.extension) + collection.content;
 };
