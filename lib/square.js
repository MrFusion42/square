--- conflicted
+++ resolved
@@ -490,11 +490,7 @@
  * @api private
  */
 
-<<<<<<< HEAD
 Square.prototype.build = function build (extension, groupsout, fn) {
-=======
-Square.prototype.build = function build (extension, fn) {
->>>>>>> ac462aed
   var self = this;
 
   // default arguments
@@ -652,18 +648,12 @@
  */
 
 Square.prototype.write = function write (collection, type, fn) {
-<<<<<<< HEAD
-  collection.content = this.license.apply(this, arguments);
-
-  // how do we need to output the content to stdout or to a file..
-=======
   // do not write empty files
   if (!collection.content) return;
 
   collection.content = this.license.apply(this, arguments);
 
   // how do we need to output the content to stdout or to a file...
->>>>>>> ac462aed
   if (this.stdout) return console.log(collection.content);
 
   // process the file based output
@@ -736,43 +726,10 @@
   }
 
   Object.keys(this.package.groups).forEach(function eachGroup(group) {
-<<<<<<< HEAD
     // only merge groups that the user specified, otherwise do all
     if (groupsout && !~groupsout.indexOf(group)) return;
 
     count[group] = {};
-    groups[group] = self.package.groups[group].filter(function filter (file) {
-      var meta = bundle[file].meta
-        , ext = meta.extension;
-
-      // maintain a counter of the files that needs pre-processing, this counter
-      // is later feed in to the pre-process compiler so it knows how many files
-      // it is going to process and can inject special code for the first or
-      // last file that it's processing.
-      if (meta.compile) count[group][ext] = !(ext in count[group]) ? 0 : ++count[group][ext];
-
-      return ext === extension || (
-        meta.compile && meta.compile.extension === extension
-      );
-    });
-  });
-
-  Object.keys(groups).forEach(function eachFilteredGroup(name) {
-    var concat = []
-      , deptree = [];
-
-    /**
-     * Build a dependency tree within a group per file and remove duplicates
-     *
-     * @param {String} pointer file name in the bundle
-     */
-
-    function iterateDependencies (pointer) {
-      bundle[pointer].dependencies.forEach(function (current) {
-        deptree.push(current);
-=======
-    count[group] = {};
-
     groups[group] = self.package.groups[group].filter(function filter (file) {
       var meta = bundle[file].meta
         , ext = meta.extension;
@@ -811,7 +768,6 @@
         } else {
           deptree.push(current);
         }
->>>>>>> ac462aed
 
         // recursive call
         if (bundle[current].dependencies.length) {
@@ -896,15 +852,11 @@
       spec.meta.compile.call(spec, data, count[name][ext + 'seen'], count[name][ext], done);
 
     }, function done (err) {
-<<<<<<< HEAD
-      if (err) return this.logger.error('Failed to concat all dependencies', err.stack);
-=======
       if (err) return this.logger.critical(
           'Failed to concat all dependencies %s'
         , err.stack || err.message
       );
 
->>>>>>> ac462aed
       self.emit('merge', {
           group: name
         , content: concat.join('\n')
