#!/usr/bin/env node
"use strict";

/**
 * Library modules.
 */

var fs = require('fs')
  , path = require('path')
  , color = require('colors')
  , _ = require('underscore')._
  , program = require('commander');

/**
 * Do we need to silence all the output because we spit the shit to std out?
 * This needs to be checked before we parse the argv's using commander so we can
 * silence the output before that.
 */

program.silence = ~process.argv.indexOf('--output') || ~process.argv.indexOf('-o');

/**
 * Square library internals.
 */

var Square = require('../lib/square')
  , npm = require('../package')
  , square = new Square({ cli: true });

/**
 * Argument filters for commander.
 *
 * @type {Object}
 * @api private
 */

var filters = {
    /**
     * Split the supplied argument to create a list (array).
     *
     * @param {String} val the command line flag value
     * @returns {Array}
     * @api private
     */

    list: function list (val) {
      return val.split(',');
    }

    /**
     * Checks if the given option should be ignored.
     *
     * @param {Mixed} ignore
     * @api private
     */

  , ignore: function ignoring (ignore) {
      return ~this.indexOf(ignore);
    }
};

// Setup the command line interface.
program
  .version(npm.version)
  .usage('[options]')
  .option('-b, --bundle <dir/file.json>', 'the location of the package file')
  .option('-e, --extension <extension>', 'filter on this file extension')
  .option('-w, --watch [port]', 'watch the bundled files for changes and rebuild', parseInt)
  .option('-o, --output', 'output the contents to stdout instead of a file')

  // options that require argument filtering
  .option('-p, --plugins <plugins>', 'which plugins should be included', filters.list)
  .option('-g, --group <groups>', 'which groups should be processed', filters.list)
  .option('-l, --list', 'show a list of plugins');

/**
 * Adding some basic commands.
 */

program
  .command('init')
  .description('initialize an empty project'.grey)
  .action(function action () {
    program.commands_exec = true;

    require('./initialize')(program, square);
  });

/**
 * Display addition help information.
 */

program.on('--help', function help () {
  console.log('');
  console.log('  Examples:');

  console.log('');
  console.log([
      '    # Building for development with multiple plugins \n'.grey
    , '    square --bundle '.cyan
    , './'.white
    , ' --plugins '.cyan
    , 'debug,crush'.white
  ].join(''));

  console.log('');
  console.log([
      '    # Only build css files \n'.grey
    , '    square --bundle '.cyan
    , './other/directory'.white
    , ' --plugins '.cyan
    , 'crush'.white
    , ' --extension '.cyan
    , 'css'.white
  ].join(''));

  process.exit();
});

/**
 * Start watching files for changes, but only if we have actually done one
 * successful build before.
 *
 * @param {Boolean} live live reloading
 * @api private
 */

program.on('--watch', function watching (live) {
  var watch = require('../lib/watch')
    , socket = live && typeof live === 'number'
      ? watch.live.call(square, live)
      : null;

  square.once('build', function builded () {
    var configuration = square.package.configuration
      , extensions = configuration.watch || [ program.extension || 'js' ];

    // notify the user that we started watching for file changes
    square.logger.info(
        'watching bundled *.%s for file changes'
      , (extensions.length ? extensions[0] : '*').yellow
    );

    // we want to find every single directory that has files for our bundle so
    // we can actually search for those files and generate new files..
    var files = Object.keys(square.package.bundle).map(function map(file) {
      return square.package.bundle[file].meta.location;
    });

    // start watching for file changes in the given directory
    watch(files, extensions, function update (err, files) {
      if (err) return square.logger.error(
          'Watcher error %s, canceling watch operations on %s'
        , err.message, files
      );

      // empty line
      console.log('');
      square.logger.notice('changes detected, refreshing %s', files.join(', '));

      square.refresh(files);
      square.build(program.extension, program.group, function finished (changes) {
        // check if we are listening for live changes, if so, emit the changes
        if (!socket) return;

        socket.emit('refresh', changes);
      });
    });
  });
});

/**
 * Show a list of active plugins.
 *
 * @api private
 */

program.on('--list', function plugins () {
  /**
   * Pad a string.
   *
   * @param {String} str
   * @param {Number} len
   * @param {String} prefix
   * @returns {String}
   * @api private
   */

  function pad (str, len, prefix) {
    str = '' + str;
    prefix = prefix || '    ';
    return prefix + str + (new Array(len - str.length + 1).join(' '));
  }

  var dir = path.join(__dirname, '../plugins')
    , files = require('fs').readdirSync(dir)
    , len;

  // remove pointless shit form the list
  files = files.filter(function filter (file) {
    return (/\.js$/).test(file);
  });

  // calculate maximum length of the plugin names
  len = Math.max.apply(Math, files.map(function max (file) {
    return file.length;
  }));

  console.log('  Available plugins:');
  console.log('');

  files.forEach(function (file) {
    var plugin = require(dir + '/' + file)
      , name = file.replace(/\.js$/, '')
      , description = plugin.description
      , line = [ pad(name, len) ]
      , count = 0
      , words;

    if (!description) return;

    description = description.toLowerCase().words();
    while (description.length) {
      count++;
      words = description.splice(0, 15);
      words = words.join(' ');

      if (count !== 1) {
        line.push('\n' + words.padLeft(' ', len + 4));
      } else {
        line.push(words);
      }
    }

    console.log(line.join(''));
  });

  process.exit(0);
});

// output the help if it's called without arguments
if (!process.argv.slice(2).length) process.argv.push('--help');

// output a fancy pancy logo, [square] for le win.
if (!program.silence)
[
    ''
  , 'o-o  o-o o  o o-o o-o o-o '.cyan
  , ' \\  |  | |  | |-| |   |- '.cyan + ('      version: ' + npm.version).white
  , 'o-o  o-O o--o o o-o   o-o '.cyan
  , '       |                  '.cyan
  , '       o                  '.cyan
  , ''
].forEach(function each (line) {
  console.log('  ' + line);
});

// all the event listeners are attached can we can start parsing the arguments, as
// this a sync call, we need to be 100% sure that every listener is added.
program.parse(process.argv);

//Set some defaults based on the flags.
program.group = Array.isArray(program.group)
  ? program.group
  : [];

program.bundle = program.bundle || process.env.PWD;

program.plugins = Array.isArray(program.plugins)
  ? program.plugins
  : [];

// how do we need to output data
square.stdout = !!program.output;

// Trigger some events based on the params.
if (program.watch) program.emit('--watch', program.watch);
if (program.list) program.emit('--list', program.list);

/**
 * Display a not found message.
 *
 * @api private
 */

program.notFound = function notFound () {
 [
    'We are unable to find the '.white
    + (program.filename.join('.json, ') + '.json').red
    + ' files.'.white
  , ''
  , 'Please double check if these files are located in the '.white
    + program.bundle.red
    + ' directory.'.white
  , 'Thanks for flying Square.'.white
 ].forEach(function output (line) {
    square.logger.error(line);
 });
};

// Check if an command is currently being executed, because we don't have to
// start building the resting the data if this the case.
//
// This is for example the case for the init/bootstrap commands.
if (program.commands_exec) return;

/**
 * Make sure that the bundle location exists, so we don't get any ENOENT errors
 */

if (!fs.existsSync(program.bundle)) {
  return program.notFound();
}

/**
 * Start search the given directory tree for square.json files.
 */

<<<<<<< HEAD
square.parse(program.bundle);
=======
var found = findit.find(program.bundle)
  , filenames = new RegExp('\\/('+ program.filename.join('|') +')\\.json$', 'gi')
  , files = [];

// check if the bundle is maybe a file..
if (filenames.test(program.bundle)) {
  files.push(program.bundle);
}

found.on('file', function foundFile (file, fstat) {

  if (!filenames.test(file)) return;
  if (program.ignore.some(filters.ignore.bind(file))) return;
>>>>>>> 5395b3f1

// process the plugins
program.plugins.forEach(function load (plugin) {
  square.plugin(plugin);
});

// building all the things
square.build(program.group);<|MERGE_RESOLUTION|>--- conflicted
+++ resolved
@@ -316,23 +316,7 @@
  * Start search the given directory tree for square.json files.
  */
 
-<<<<<<< HEAD
 square.parse(program.bundle);
-=======
-var found = findit.find(program.bundle)
-  , filenames = new RegExp('\\/('+ program.filename.join('|') +')\\.json$', 'gi')
-  , files = [];
-
-// check if the bundle is maybe a file..
-if (filenames.test(program.bundle)) {
-  files.push(program.bundle);
-}
-
-found.on('file', function foundFile (file, fstat) {
-
-  if (!filenames.test(file)) return;
-  if (program.ignore.some(filters.ignore.bind(file))) return;
->>>>>>> 5395b3f1
 
 // process the plugins
 program.plugins.forEach(function load (plugin) {
